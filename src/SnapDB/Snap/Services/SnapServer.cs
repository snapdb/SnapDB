﻿//******************************************************************************************************
//  SnapServer.cs - Gbtc
//
//  Copyright © 2014, Grid Protection Alliance.  All Rights Reserved.
//
//  Licensed to the Grid Protection Alliance (GPA) under one or more contributor license agreements. See
//  the NOTICE file distributed with this work for additional information regarding copyright ownership.
//  The GPA licenses this file to you under the MIT License (MIT), the "License"; you may
//  not use this file except in compliance with the License. You may obtain a copy of the License at:
//
//      http://opensource.org/licenses/MIT
//
//  Unless agreed to in writing, the subject software distributed under the License is distributed on an
//  "AS-IS" BASIS, WITHOUT WARRANTIES OR CONDITIONS OF ANY KIND, either express or implied. Refer to the
//  License for the specific language governing permissions and limitations.
//
//  Code Modification History:
//  ----------------------------------------------------------------------------------------------------
//  12/09/2012 - Steven E. Chisholm
//       Generated original version of source code. 
//
//  09/25/2023 - Lillian Gensolin
//       Converted code to .NET core.
//
//******************************************************************************************************

using System.Net;
using System.Text;
using Gemstone.Diagnostics;
using SnapDB.Collections;
using SnapDB.Snap.Services.Net;

namespace SnapDB.Snap.Services;

/// <summary>
/// Hosts all of the components of a SortedTreeStore.
/// </summary>
/// <remarks>
/// A centralized server hosting model for a SortedTreeStore.
/// This class contains all of the databases, client connections,
/// sockets, user authentication, and core settings for the SortedTreeStore.
/// </remarks>
public partial class SnapServer : DisposableLoggingClassBase
{
    #region [ Members ]

    /// <summary>
    /// Contains a list of all clients such that a strong reference will not be maintained.
    /// </summary>
    private readonly WeakList<Client> m_clients;

    /// <summary>
    /// Contains a list of databases that are UPPER case names.
    /// </summary>
    private readonly Dictionary<string, SnapServerDatabaseBase> m_databases;

    /// <summary>
    /// All of the socket listener per IPEndPoint.
    /// </summary>
    private readonly Dictionary<IPEndPoint, SnapSocketListener> m_sockets;

    private readonly object m_syncRoot = new();
    private bool m_disposed;

    #endregion

    #region [ Constructors ]

    /// <summary>
    /// Creates an empty server instance
    /// </summary>
    public SnapServer() : base(MessageClass.Framework)
    {
        m_sockets = new Dictionary<IPEndPoint, SnapSocketListener>();
        m_clients = new WeakList<Client>();
        m_databases = new Dictionary<string, SnapServerDatabaseBase>();

        Log.Publish(MessageLevel.Info, "Server Constructor Called");
    }

    /// <summary>
    /// Creates a new instance of <see cref="SnapServer"/> and adds the supplied database
    /// </summary>
    public SnapServer(IToServerDatabaseSettings settings) : this()
    {
        AddDatabase(settings);
    }

    /// <summary>
    /// Creates a new instance of <see cref="SnapServer"/>
    /// </summary>
    public SnapServer(IToServerSettings settings) : this()
    {
        if (settings is null)
            throw new ArgumentNullException(nameof(settings));

        ServerSettings settings2 = settings.ToServerSettings();

        if (settings2 is null)
            throw new ArgumentNullException(nameof(settings), "The ToServerSettings method returned null");

        settings2.Validate();

        foreach (ServerDatabaseSettings db in settings2.Databases)
            AddDatabase(db);

        foreach (SnapSocketListenerSettings list in settings2.Listeners)
            AddSocketListener(list);
    }

    #endregion

    #region [ Methods ]

    /// <summary>
    /// Releases the unmanaged resources used by the <see cref="SnapServer"/> object and optionally releases the managed resources.
    /// </summary>
    /// <param name="disposing">true to release both managed and unmanaged resources; false to release only unmanaged resources.</param>
    protected override void Dispose(bool disposing)
    {
        if (m_disposed)
            return;

        try
        {
            if (!disposing)
                return;

            foreach (SnapSocketListener socket in m_sockets.Values)
                socket.Dispose();

            m_sockets.Clear();

            foreach (SnapServerDatabaseBase db in m_databases.Values)
                db.Dispose();

            m_databases.Clear();
        }
        finally
        {
            m_disposed = true; // Prevent duplicate dispose.
            base.Dispose(disposing); // Call base class Dispose().
        }
    }

    public void AddDatabase(IToServerDatabaseSettings databaseConfig)
    {
        AddDatabase(databaseConfig.ToServerDatabaseSettings());
    }

    /// <summary>
    /// Adds a database to the server
    /// </summary>
    /// <param name="databaseConfig"></param>
    public void AddDatabase(ServerDatabaseSettings databaseConfig)
    {
        if (databaseConfig is null)
            throw new ArgumentNullException(nameof(databaseConfig));

        // Pre check to prevent loading a database with the same name twice.
        lock (m_syncRoot)
        {
            if (m_databases.ContainsKey(databaseConfig.DatabaseName.ToUpper()))
            {
                Log.Publish(MessageLevel.Error, "Database Already Exists", "Adding a database that already exists in the server: " + databaseConfig.DatabaseName);
                return;
            }
        }

        SnapServerDatabaseBase database;

        try
        {
            using (Logger.AppendStackMessages(Log.InitialStackMessages))
            {
                database = SnapServerDatabaseBase.CreateDatabase(databaseConfig);
            }
        }
        catch (Exception ex)
        {
            Log.Publish(MessageLevel.Critical, "Database failed to load.", databaseConfig.DatabaseName, null, ex);
            return;
        }

        string databaseName = database.Info.DatabaseName.ToUpper();

        lock (m_syncRoot)
        {
            if (m_databases.ContainsKey(databaseName))
            {
                Log.Publish(MessageLevel.Error, "Database Already Exists", "Adding a database that already exists in the server: " + databaseName);
                database.Dispose();
            }
            else
            {
                Log.Publish(MessageLevel.Info, "Added Database", "Adding a database to the server: " + databaseName);
                m_databases.Add(database.Info.DatabaseName.ToUpper(), database);
            }
        }
    }

    /// <summary>
    /// Adds the socket interface to the database
    /// </summary>
    /// <param name="socketSettings">the config data for the socket listener</param>
    public void AddSocketListener(SnapSocketListenerSettings socketSettings)
    {
        if (socketSettings is null)
            throw new ArgumentNullException(nameof(socketSettings));

        using (Logger.AppendStackMessages(Log.InitialStackMessages))
        {
            SnapSocketListener listener = new(socketSettings, this);

            lock (m_syncRoot)
            {
                m_sockets.Add(socketSettings.LocalEndPoint, listener);
            }
        }
    }


    /// <summary>
    /// Unloads the database name.
    /// </summary>
    /// <param name="database"></param>
    public void RemoveDatabase(string database)
    {
        // TODO: Should this dispose of the database? Or is it assumed instance is not owned by collection...
        // TODO: waitSeconds is not used - is this for waiting to flush? need to remove otherwise
        SnapServerDatabaseBase db;

        lock (m_syncRoot)
        {
            db = m_databases[database.ToUpper()];
            m_databases.Remove(database.ToUpper());
        }

        db.Dispose();
    }

    /// <summary>
    /// Unloads the specified socket interface.
    /// </summary>
    /// <param name="socketEndpoint"></param>
    public void UnloadSocket(IPEndPoint socketEndpoint)
    {
        SnapSocketListener listener;

        lock (m_syncRoot)
        {
            listener = m_sockets[socketEndpoint];
            m_sockets.Remove(socketEndpoint);
        }

        listener.Dispose();
    }

    /// <summary>
    /// Gets the status of the server.
    /// </summary>
    /// <param name="status">Target status output <see cref="StringBuilder"/>.</param>
    /// <param name="maxFileListing">Maximum file listing.</param>
    public void GetFullStatus(StringBuilder status, int maxFileListing = -1)
    {
        lock (m_syncRoot)
        {
            status.AppendLine($"Historian Instances:{Environment.NewLine}");
            int count = 0;

            foreach (DatabaseInfo dbInfo in GetDatabaseInfo())
            {
                status.AppendLine($"Instance {++count:N0}: {dbInfo.DatabaseName}{Environment.NewLine}");

                try
                {
                    GetDatabase(dbInfo.DatabaseName).GetFullStatus(status, maxFileListing);
                }
                catch (Exception ex)
                {
                    Log.Publish(MessageLevel.Warning, "Full Status", $"Failed to get full status for {dbInfo.DatabaseName}", exception: ex);
                }
            }

            status.AppendLine($"{Environment.NewLine}Socket Connections:{Environment.NewLine}");
            count = 0;

            foreach (KeyValuePair<IPEndPoint, SnapSocketListener> socket in m_sockets)
            {
                status.AppendLine($"Connection {++count:N0}: Port: {socket.Key}{Environment.NewLine}");

                try
                {
                    SnapSocketListener historian = socket.Value;
                    historian.GetFullStatus(status);
                }
                catch (Exception ex)
                {
                    Log.Publish(MessageLevel.Warning, "Full Status", $"Failed to get full status for port {socket.Key}", exception: ex);
                }
            }
        }
    }

    /// <summary>
<<<<<<< HEAD
    /// Releases the unmanaged resources used by the <see cref="SnapServer"/> object and optionally releases the managed resources.
    /// </summary>
    /// <param name="disposing">true to release both managed and unmanaged resources; false to release only unmanaged resources.</param>
    protected override void Dispose(bool disposing)
    {
        if (m_disposed)
            return;

        try
        {
            if (!disposing)
                return;

            foreach (SnapSocketListener socket in m_sockets.Values)
                socket.Dispose();

            m_sockets.Clear();

            foreach (SnapServerDatabaseBase db in m_databases.Values)
                db.Dispose();

            m_databases.Clear();
        }
        finally
        {
            m_disposed = true; // Prevent duplicate dispose.
            base.Dispose(disposing); // Call base class Dispose().
        }
    }

    /// <summary>
    /// Gets the database that matches <paramref name="databaseName"/>
=======
    /// Gets the database that matches <see cref="databaseName"/>
>>>>>>> 40aaec37
    /// </summary>
    /// <param name="databaseName">The name of the database to retrieve.</param>
    /// <returns>
    /// A <see cref="SnapServerDatabaseBase"/> instance representing the database with the specified name,
    /// or <c>null</c> if no database with that name exists.
    /// </returns>
    /// <remarks>
    /// The <see cref="GetDatabase"/> method allows you to retrieve a SnapServer database by providing its name as a parameter.
    /// It returns a <see cref="SnapServerDatabaseBase"/> instance that represents the database with the specified name.
    /// If no database with that name exists, it returns <c>null</c>.
    /// </remarks>
    private SnapServerDatabaseBase GetDatabase(string databaseName)
    {
        lock (m_syncRoot)
        {
            return m_databases[databaseName.ToUpper()];
        }
    }

    /// <summary>
    /// Determines if <paramref name="databaseName"/> is contained in the database.
    /// </summary>
    /// <param name="databaseName">Name of database instance to access.</param>
    /// <returns>
    /// A <see cref="SnapServerDatabaseBase"/> instance representing the database with the specified name,
    /// or <c>null</c> if no database with that name exists.
    /// </returns>
    /// <remarks>
    /// The <see cref="GetDatabase"/> method allows you to retrieve a SnapServer database by providing its name as a parameter.
    /// It returns a <see cref="SnapServerDatabaseBase"/> instance that represents the database with the specified name.
    /// If no database with that name exists, it returns <c>null</c>.
    /// </remarks>
    private bool Contains(string databaseName)
    {
        lock (m_syncRoot)
        {
            return m_databases.ContainsKey(databaseName.ToUpper());
        }
    }

    /// <summary>
    /// Gets basic information for every database connected to the server.
    /// </summary>
    /// <returns>
    /// A list of <see cref="DatabaseInfo"/> objects representing information about each SnapServer database.
    /// </returns>
    /// <remarks>
    /// The <see cref="GetDatabaseInfo"/> method allows you to retrieve a list of database information for all SnapServer databases.
    /// It returns a list of <see cref="DatabaseInfo"/> objects, each containing details about a specific database.
    /// </remarks>
    private List<DatabaseInfo> GetDatabaseInfo()
    {
        lock (m_syncRoot)
        {
            return m_databases.Values.Select(database => database.Info).ToList();
        }
    }

    /// <summary>
    /// Registers a client with the server host.
    /// </summary>
    /// <param name="client"></param>
    private void RegisterClient(Client client)
    {
        lock (m_syncRoot)
        {
            m_clients.Add(client);
        }
    }

    /// <summary>
    /// UnRegisters a client with the server host.
    /// </summary>
    private void UnRegisterClient(Client client)
    {
        lock (m_syncRoot)
        {
            m_clients.Remove(client);
        }
    }

    #endregion
}<|MERGE_RESOLUTION|>--- conflicted
+++ resolved
@@ -303,42 +303,7 @@
     }
 
     /// <summary>
-<<<<<<< HEAD
-    /// Releases the unmanaged resources used by the <see cref="SnapServer"/> object and optionally releases the managed resources.
-    /// </summary>
-    /// <param name="disposing">true to release both managed and unmanaged resources; false to release only unmanaged resources.</param>
-    protected override void Dispose(bool disposing)
-    {
-        if (m_disposed)
-            return;
-
-        try
-        {
-            if (!disposing)
-                return;
-
-            foreach (SnapSocketListener socket in m_sockets.Values)
-                socket.Dispose();
-
-            m_sockets.Clear();
-
-            foreach (SnapServerDatabaseBase db in m_databases.Values)
-                db.Dispose();
-
-            m_databases.Clear();
-        }
-        finally
-        {
-            m_disposed = true; // Prevent duplicate dispose.
-            base.Dispose(disposing); // Call base class Dispose().
-        }
-    }
-
-    /// <summary>
-    /// Gets the database that matches <paramref name="databaseName"/>
-=======
     /// Gets the database that matches <see cref="databaseName"/>
->>>>>>> 40aaec37
     /// </summary>
     /// <param name="databaseName">The name of the database to retrieve.</param>
     /// <returns>
