--- conflicted
+++ resolved
@@ -12,13 +12,7 @@
 
   <ItemGroup>
     <PackageReference Include="Microsoft.NET.Test.Sdk" Version="16.2.0" />
-<<<<<<< HEAD
-    <PackageReference Include="MSTest.TestAdapter" Version="1.4.0" />
-    <PackageReference Include="MSTest.TestFramework" Version="3.1.1" />
-=======
     <PackageReference Include="MSTest.TestAdapter" Version="3.1.1" />
-    <PackageReference Include="MSTest.TestFramework" Version="1.4.0" />
->>>>>>> 7a05ccdf
     <PackageReference Include="coverlet.collector" Version="1.0.1" />
   </ItemGroup>
 
